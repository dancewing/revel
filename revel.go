--- conflicted
+++ resolved
@@ -1,3 +1,7 @@
+// Copyright (c) 2012-2016 The Revel Framework Authors, All rights reserved.
+// Revel Framework source code and usage is governed by a MIT style
+// license that can be found in the LICENSE file.
+
 package revel
 
 import (
@@ -16,7 +20,8 @@
 )
 
 const (
-	REVEL_TEMPLATE_ENGINES = "template.engines"
+	// RevelImportPath Revel framework import path
+    REVEL_TEMPLATE_ENGINES = "template.engines"
 	RevelImportPath = "github.com/revel/revel"
 )
 
@@ -199,12 +204,7 @@
 	AppRoot = Config.StringDefault("app.root", "")
 	CookiePrefix = Config.StringDefault("cookie.prefix", "REVEL")
 	CookieDomain = Config.StringDefault("cookie.domain", "")
-<<<<<<< HEAD
-	CookieSecure = Config.BoolDefault("cookie.secure", !DevMode)
-=======
 	CookieSecure = Config.BoolDefault("cookie.secure", HTTPSsl)
-	TemplateDelims = Config.StringDefault("template.delimiters", "")
->>>>>>> eacd8f46
 	if secretStr := Config.StringDefault("app.secret", ""); secretStr != "" {
 		secretKey = []byte(secretStr)
 	}
